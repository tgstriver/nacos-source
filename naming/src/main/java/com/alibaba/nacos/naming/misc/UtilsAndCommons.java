--- conflicted
+++ resolved
@@ -22,12 +22,7 @@
 import com.alibaba.fastjson.serializer.SerializerFeature;
 import com.alibaba.nacos.api.naming.pojo.AbstractHealthChecker;
 import com.alibaba.nacos.common.util.VersionUtils;
-<<<<<<< HEAD
-import com.alibaba.nacos.naming.client.ClientTypeDescription;
-import com.alibaba.nacos.naming.exception.NacosException;
-=======
 import com.alibaba.nacos.api.exception.NacosException;
->>>>>>> be99def1
 import com.alibaba.nacos.naming.healthcheck.JsonAdapter;
 import com.alibaba.nacos.naming.selector.Selector;
 import com.alibaba.nacos.naming.selector.SelectorJsonAdapter;
@@ -74,6 +69,8 @@
 
     // ********************** Nacos HTTP Context ************************ //
 
+    public static final String NACOS_SERVER_HEADER = "Nacos-Server";
+
     public static final String NACOS_VERSION = VersionUtils.VERSION;
 
     public static final String SUPER_TOKEN = "xy";
@@ -94,11 +91,11 @@
 
     public static final int RAFT_PUBLISH_TIMEOUT = 5000;
 
-    public static final String SERVER_VERSION = ClientTypeDescription.NACOS_SERVER_HEADER + ":" + NACOS_VERSION;
+    public static final String SERVER_VERSION = NACOS_SERVER_HEADER + ":" + NACOS_VERSION;
 
     public static final String SELF_SERVICE_CLUSTER_ENV = "naming_self_service_cluster_ips";
 
-    public static final String CACHE_KEY_SPLITER = "@";
+    public static final String CACHE_KEY_SPLITER = "@@@@";
 
     public static final String LOCAL_HOST_IP = "127.0.0.1";
 
@@ -250,7 +247,7 @@
      * the number will be nearly uniform distribution.
      * <p>
      * <p>
-     * <p>
+     *
      * e.g. Assume there's an array which contains some IP of the servers provide the same service,
      * the caller name can be used to choose the server to achieve load balance.
      * <blockquote><pre>
@@ -263,8 +260,8 @@
      * @param upperLimit the upper limit of the returned number, must be a positive integer, which means > 0
      * @return a number between 0(inclusive) and upperLimit(exclusive)
      * @throws IllegalArgumentException if the upper limit equals or less than 0
+     * @since 1.0.0
      * @author jifengnan
-     * @since 1.0.0
      */
     public static int shakeUp(String string, int upperLimit) {
         if (upperLimit < 1) {
