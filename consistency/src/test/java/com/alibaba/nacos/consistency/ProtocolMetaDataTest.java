package com.alibaba.nacos.consistency;

import java.time.LocalDateTime;
import java.util.HashMap;
import java.util.Map;
import java.util.concurrent.CountDownLatch;
import java.util.concurrent.TimeUnit;
import java.util.concurrent.atomic.AtomicInteger;
import java.util.function.Predicate;

<<<<<<< HEAD
import com.alibaba.nacos.common.utils.JsonUtils;
=======
import com.alibaba.nacos.common.utils.JacksonUtils;
import com.alibaba.nacos.common.utils.Observable;
import com.alibaba.nacos.common.utils.Observer;
import org.junit.Assert;
>>>>>>> e9f1e8fb
import org.junit.Test;

public class ProtocolMetaDataTest {

    @Test
    public void test_protocol_meta_data() throws Exception {
        Map<String, Map<String, Object>> map = new HashMap<>();
        Map<String, Object> data = new HashMap<>();
        data.put("test-1", LocalDateTime.now());
        data.put("test_2", LocalDateTime.now());
        map.put("global", data);

        ProtocolMetaData metaData = new ProtocolMetaData();

        metaData.load(map);

<<<<<<< HEAD
        String json = JsonUtils.toJson(metaData);
=======
        AtomicInteger count = new AtomicInteger(0);

        CountDownLatch latch = new CountDownLatch(2);

        metaData.subscribe("global", "test-1", (o, arg) -> {
            System.out.println(arg);
            count.incrementAndGet();
            latch.countDown();
        });

        String json = JacksonUtils.toJson(metaData);
>>>>>>> e9f1e8fb
        System.out.println(json);

        map = new HashMap<>();
        data = new HashMap<>();
        data.put("test-1", LocalDateTime.now());
        data.put("test_2", LocalDateTime.now());
        map.put("global", data);

        metaData.load(map);

        json = JacksonUtils.toJson(metaData);
        System.out.println(json);

        latch.await(10_000L, TimeUnit.MILLISECONDS);

        Assert.assertEquals(2, count.get());

    }

}<|MERGE_RESOLUTION|>--- conflicted
+++ resolved
@@ -6,16 +6,9 @@
 import java.util.concurrent.CountDownLatch;
 import java.util.concurrent.TimeUnit;
 import java.util.concurrent.atomic.AtomicInteger;
-import java.util.function.Predicate;
 
-<<<<<<< HEAD
 import com.alibaba.nacos.common.utils.JsonUtils;
-=======
-import com.alibaba.nacos.common.utils.JacksonUtils;
-import com.alibaba.nacos.common.utils.Observable;
-import com.alibaba.nacos.common.utils.Observer;
 import org.junit.Assert;
->>>>>>> e9f1e8fb
 import org.junit.Test;
 
 public class ProtocolMetaDataTest {
@@ -32,9 +25,7 @@
 
         metaData.load(map);
 
-<<<<<<< HEAD
         String json = JsonUtils.toJson(metaData);
-=======
         AtomicInteger count = new AtomicInteger(0);
 
         CountDownLatch latch = new CountDownLatch(2);
@@ -45,8 +36,6 @@
             latch.countDown();
         });
 
-        String json = JacksonUtils.toJson(metaData);
->>>>>>> e9f1e8fb
         System.out.println(json);
 
         map = new HashMap<>();
@@ -57,7 +46,7 @@
 
         metaData.load(map);
 
-        json = JacksonUtils.toJson(metaData);
+        json = JsonUtils.toJson(metaData);
         System.out.println(json);
 
         latch.await(10_000L, TimeUnit.MILLISECONDS);
