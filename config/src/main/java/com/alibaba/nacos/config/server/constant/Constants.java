--- conflicted
+++ resolved
@@ -175,7 +175,6 @@
      */
     public static final String ACL_RESPONSE = "ACL-Response";
     public static final int ATOMIC_MAX_SIZE = 1000;
-<<<<<<< HEAD
 
 
 
@@ -203,7 +202,6 @@
     public static final String TENANT_INFO_TABLE_NAME = "tenant_info";
 
     public static final String USERS_TABLE_NAME = "users";
-=======
     public static final String CONFIG_MODEL_RAFT_GROUP = "nacos_config";
     public static int DATA_IN_BODY_VERSION = 204;
 
@@ -221,5 +219,4 @@
      * Specifies that reads wait without timeout
      */
     public static final String EXTEND_NEED_READ_UNTIL_HAVE_DATA = "00--0-read-join-0--00";
->>>>>>> 5d9c0798
 }